[package]
name = "exocore-chain"
description = "Distributed applications framework"
version = "0.1.0"
authors = ["Andre-Philippe Paquet <appaquet@gmail.com>"]
edition = "2018"
keywords = ["networking", "mobile", "web", "framework", "ios", "android", "webassembly", "storage", "database"]
categories = ["database-implementations", "command-line-interface", "wasm", "web-programming"]
repository = "https://github.com/appaquet/exocore"
license = "Apache-2.0"

[features]
default = ["engine", "directory-chain", "memory-pending"]
tests-utils = ["engine", "tempfile", "directory-chain", "memory-pending", "exocore-core/tests-utils", "exocore-transport/tests-utils"]
engine = []
directory-chain = ["memmap", "extindex"]
memory-pending = []

[dependencies]
exocore-core = { path = "../core" }
exocore-transport = { path = "../transport", default-features = false }
log = "0.4"
byteorder = "1.3"
thiserror = "1.0"
anyhow = "1.0"
itertools = "0.9"
serde = { version = "1.0", features = ["derive"] }
futures = "0.3"

# For directory chain
memmap = { version = "0.7", optional = true }
extindex = { version = "0.3", optional = true }

# For tests
tempfile = { version = "3.1", optional = true }

[dev-dependencies]
exocore-core = { path = "../core", features = ["tests-utils"] }
exocore-transport = { path = "../transport", features = ["tests-utils"] }
tempfile = "3.1"
<<<<<<< HEAD
tokio = { version = "0.3", features = ["test-util", "macros", "rt", "rt-multi-thread"], default-features = false }
=======
tokio = { version = "0.2", default-features = false, features = ["macros"] } 
>>>>>>> 5c066d89

[[test]]
name = "engine"
required-features = ["tests-utils"]<|MERGE_RESOLUTION|>--- conflicted
+++ resolved
@@ -38,11 +38,7 @@
 exocore-core = { path = "../core", features = ["tests-utils"] }
 exocore-transport = { path = "../transport", features = ["tests-utils"] }
 tempfile = "3.1"
-<<<<<<< HEAD
-tokio = { version = "0.3", features = ["test-util", "macros", "rt", "rt-multi-thread"], default-features = false }
-=======
-tokio = { version = "0.2", default-features = false, features = ["macros"] } 
->>>>>>> 5c066d89
+tokio = { version = "0.3", features = ["macros"], default-features = false }
 
 [[test]]
 name = "engine"
