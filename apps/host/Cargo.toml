--- conflicted
+++ resolved
@@ -20,11 +20,7 @@
 futures = "0.3.30"
 log = "0.4.20"
 reqwest = { version = "0.11.24", default-features = false, features = ["rustls-tls"] }
-<<<<<<< HEAD
-thiserror = "1.0.57"
-=======
 thiserror = "1.0.56"
->>>>>>> c7d5ced6
 
 [target."cfg(any( all(target_arch = \"x86_64\", any(target_os = \"linux\", target_os = \"macos\", target_os = \"windows\")), all(target_arch = \"aarch64\", any(target_os = \"linux\", target_os = \"macos\")) ))".dependencies]
 wasmtime = "4.0.1"
