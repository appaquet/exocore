[package]
authors = ["Andre-Philippe Paquet <appaquet@gmail.com>"]
categories = ["database-implementations", "command-line-interface", "wasm", "web-programming"]
description = "Distributed applications framework"
edition = "2021"
keywords = ["networking", "mobile", "webassembly", "storage", "database"]
license = "Apache-2.0"
name = "exocore-apps-host"
repository = "https://github.com/appaquet/exocore"
version = "0.1.15"

[features]
default = []

[dependencies]
anyhow = "1.0"
exocore-core = {version = "0.1.15", path = "../../core"}
exocore-protos = {version = "0.1.15", path = "../../protos"}
exocore-store = {version = "0.1.15", path = "../../store"}
futures = "0.3"
log = "0.4"
reqwest = {version = "0.11", default-features = false, features = ["rustls-tls"]}
thiserror = "1.0"

<<<<<<< HEAD
[target."cfg(any( all(target_arch = \"x86_64\", any(target_os = \"linux\", target_os = \"macos\", target_os = \"windows\")), all(target_arch = \"aarch64\", any(target_os = \"linux\", target_os = \"macos\")) ))".dependencies]
wasmtime = "0.30.0"
=======
[target."cfg(any( all(target_arch = \"x86_64\", any(target_os = \"linux\", target_os = \"macos\", target_os = \"windows\")), all(target_arch = \"aarch64\", target_os = \"linux\") ))".dependencies]
wasmtime = "0.31.0"
>>>>>>> 9a60a96d

[dev-dependencies]
exocore-core = {version = "0.1.15", path = "../../core", features = ["tests-utils"]}<|MERGE_RESOLUTION|>--- conflicted
+++ resolved
@@ -22,13 +22,8 @@
 reqwest = {version = "0.11", default-features = false, features = ["rustls-tls"]}
 thiserror = "1.0"
 
-<<<<<<< HEAD
 [target."cfg(any( all(target_arch = \"x86_64\", any(target_os = \"linux\", target_os = \"macos\", target_os = \"windows\")), all(target_arch = \"aarch64\", any(target_os = \"linux\", target_os = \"macos\")) ))".dependencies]
-wasmtime = "0.30.0"
-=======
-[target."cfg(any( all(target_arch = \"x86_64\", any(target_os = \"linux\", target_os = \"macos\", target_os = \"windows\")), all(target_arch = \"aarch64\", target_os = \"linux\") ))".dependencies]
 wasmtime = "0.31.0"
->>>>>>> 9a60a96d
 
 [dev-dependencies]
 exocore-core = {version = "0.1.15", path = "../../core", features = ["tests-utils"]}