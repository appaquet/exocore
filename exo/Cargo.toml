[package]
authors = ["Andre-Philippe Paquet <appaquet@gmail.com>"]
categories = ["database-implementations", "command-line-interface", "wasm", "web-programming"]
description = "CLI for Exocore (Distributed applications framework)"
edition = "2021"
keywords = ["networking", "mobile", "webassembly", "storage", "database"]
license = "Apache-2.0"
name = "exo"
repository = "https://github.com/appaquet/exocore"
version = "0.1.25"

[dependencies]
anyhow = { version="1.0.72", features = ["backtrace"] }
bytes = "1.4.0"
clap = { version = "4.3.19", features = ["derive", "env"] }
console = "0.15.7"
dialoguer = "0.10.4"
dirs-next = "2.0.0"
exocore-apps-host = {version = "0.1.25", path = "../apps/host"}
exocore-chain = {version = "0.1.25", path = "../chain"}
exocore-core = {version = "0.1.25", path = "../core", features = ["runtime", "logger"]}
exocore-discovery = {version = "0.1.25", path = "../discovery", features = ["server"]}
exocore-protos = {version = "0.1.25", path = "../protos"}
exocore-store = {version = "0.1.25", path = "../store"}
exocore-transport = {version = "0.1.25", path = "../transport", features = ["http-server"]}
futures = "0.3.28"
indicatif = "0.17.5"
log = "0.4.19"
log4rs = "1.2.0"
rand = "0.8"
reqwest = { version = "0.11.18", default-features = false, features = ["rustls-tls"] }
<<<<<<< HEAD
serde = "1.0.176"
serde_derive = "1.0.176"
=======
serde = "1.0.177"
serde_derive = "1.0.174"
>>>>>>> 143f70f4
serde_json = "1.0.104"
tempfile = "3.7.0"
thiserror = "1.0.44"
tokio = { version = "1.29.1", features = ["macros"], default-features = false }
url = "2.4.0"
zip = { version = "0.6.6", features = ["deflate"], default-features = false }<|MERGE_RESOLUTION|>--- conflicted
+++ resolved
@@ -29,13 +29,8 @@
 log4rs = "1.2.0"
 rand = "0.8"
 reqwest = { version = "0.11.18", default-features = false, features = ["rustls-tls"] }
-<<<<<<< HEAD
-serde = "1.0.176"
+serde = "1.0.177"
 serde_derive = "1.0.176"
-=======
-serde = "1.0.177"
-serde_derive = "1.0.174"
->>>>>>> 143f70f4
 serde_json = "1.0.104"
 tempfile = "3.7.0"
 thiserror = "1.0.44"
