[package]
authors = ["Andre-Philippe Paquet <appaquet@gmail.com>"]
categories = ["database-implementations", "command-line-interface", "wasm", "web-programming"]
description = "Protobuf and cap'n protos of Exocore (Distributed applications framework)"
edition = "2021"
keywords = ["networking", "mobile", "webassembly", "storage", "database"]
license = "Apache-2.0"
name = "exocore-protos"
repository = "https://github.com/appaquet/exocore"
version = "0.1.25"

[dependencies]
anyhow = "1.0.72"
base64 = "0.21"
capnp = { version = "0.17", features = ["sync_reader"] }
chrono = "0.4.26"
prost = "0.11.9"
prost-types = "0.11.9"
protobuf = "3.2.0"
<<<<<<< HEAD
serde = "1.0.176"
serde_derive = "1.0.176"
=======
serde = "1.0.177"
serde_derive = "1.0.174"
>>>>>>> 143f70f4
serde_json = "1.0.104"
thiserror = "1.0.44"

[build-dependencies]
capnpc = "0.17"
prost-build = "0.11.9"<|MERGE_RESOLUTION|>--- conflicted
+++ resolved
@@ -17,13 +17,8 @@
 prost = "0.11.9"
 prost-types = "0.11.9"
 protobuf = "3.2.0"
-<<<<<<< HEAD
-serde = "1.0.176"
+serde = "1.0.177"
 serde_derive = "1.0.176"
-=======
-serde = "1.0.177"
-serde_derive = "1.0.174"
->>>>>>> 143f70f4
 serde_json = "1.0.104"
 thiserror = "1.0.44"
 
